--- conflicted
+++ resolved
@@ -489,29 +489,6 @@
                     raise gevent.GreenletExit()
                 else:
                     with open(file['path'], 'rb') as f:
-<<<<<<< HEAD
-                        if verbose > 1:
-                            print 'Thread %3s: uploading %s' % (thread,
-                                                                file['name'])
-                        try:
-                            if file['size'] >= 5368709120:
-                                raise Exception('posthaste cannot currently '
-                                                'handle files greater than '
-                                                'the 5GB max file size for '
-                                                'OpenStack swift')
-                            r = s.put(
-                                '%s/%s/%s' % (
-                                    self.endpoint, container, file['name']
-                                ),
-                                data=f,
-                                headers={
-                                    'X-Auth-Token': self.token,
-                                    'User-Agent': __user_agent__
-                                }
-                            )
-                        except:
-                            e = sys.exc_info()[1]
-=======
                         body = f.read()
                     if verbose > 1:
                         print 'Thread %3s: uploading %s' % (thread,
@@ -539,7 +516,6 @@
                         if r.status_code == 401:
                             raise AuthenticationError
                         if r.status_code != 201:
->>>>>>> 9b93f090
                             errors.append({
                                 'name': file['name'],
                                 'container': container,
